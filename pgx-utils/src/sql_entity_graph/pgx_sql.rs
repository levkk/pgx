/*
Portions Copyright 2019-2021 ZomboDB, LLC.
Portions Copyright 2021-2022 Technology Concepts & Design, Inc. <support@tcdi.com>

All rights reserved.

Use of this source code is governed by the MIT license that can be found in the LICENSE file.
*/
use eyre::{eyre, WrapErr};
use std::{any::TypeId, collections::HashMap, fmt::Debug, path::Path};

use owo_colors::{OwoColorize, XtermColors};
use petgraph::{dot::Dot, graph::NodeIndex, stable_graph::StableGraph};
use tracing::instrument;

use crate::sql_entity_graph::{
    aggregate::entity::PgAggregateEntity,
    control_file::ControlFile,
    extension_sql::{
        entity::{ExtensionSqlEntity, SqlDeclaredEntity},
        SqlDeclared,
    },
    mapping::{RustSourceOnlySqlMapping, RustSqlMapping},
    pg_extern::entity::{PgExternEntity, PgExternReturnEntity},
    pg_trigger::entity::PgTriggerEntity,
    positioning_ref::PositioningRef,
    postgres_enum::entity::PostgresEnumEntity,
    postgres_hash::entity::PostgresHashEntity,
    postgres_ord::entity::PostgresOrdEntity,
    postgres_type::entity::PostgresTypeEntity,
    schema::entity::SchemaEntity,
    to_sql::ToSql,
    SqlGraphEntity, SqlGraphIdentifier,
};
use crate::versioned_so_name;

/// A generator for SQL.
///
/// Consumes a base mapping of types (typically `pgx::DEFAULT_TYPEID_SQL_MAPPING`), a
/// [`ControlFile`], and collections of each SQL entity.
///
/// During construction, a Directed Acyclic Graph is formed out the dependencies. For example,
/// an item `detect_dog(x: &[u8]) -> animals::Dog` would have have a relationship with
/// `animals::Dog`.
///
/// Typically, [`PgxSql`] types are constructed in a `pgx::pg_binary_magic!()` call in a binary
/// out of entities collected during a `pgx::pg_module_magic!()` call in a library.
#[derive(Debug, Clone)]
pub struct PgxSql {
    // This is actually the Debug format of a TypeId!
    //
    // This is not a good idea, but without a stable way to create or serialize TypeIds, we have to.
    pub type_mappings: HashMap<TypeId, RustSqlMapping>,
    pub source_mappings: HashMap<String, RustSourceOnlySqlMapping>,
    pub control: ControlFile,
    pub graph: StableGraph<SqlGraphEntity, SqlGraphRelationship>,
    pub graph_root: NodeIndex,
    pub graph_bootstrap: Option<NodeIndex>,
    pub graph_finalize: Option<NodeIndex>,
    pub schemas: HashMap<SchemaEntity, NodeIndex>,
    pub extension_sqls: HashMap<ExtensionSqlEntity, NodeIndex>,
    pub externs: HashMap<PgExternEntity, NodeIndex>,
    pub types: HashMap<PostgresTypeEntity, NodeIndex>,
    pub builtin_types: HashMap<String, NodeIndex>,
    pub enums: HashMap<PostgresEnumEntity, NodeIndex>,
    pub ords: HashMap<PostgresOrdEntity, NodeIndex>,
    pub hashes: HashMap<PostgresHashEntity, NodeIndex>,
    pub aggregates: HashMap<PgAggregateEntity, NodeIndex>,
<<<<<<< HEAD
    pub triggers: HashMap<PgTriggerEntity, NodeIndex>,
=======
    pub extension_name: String,
    pub versioned_so: bool,
>>>>>>> 72c53daf
}

#[derive(Debug, Clone, Copy, PartialEq, PartialOrd, Eq, Ord)]
pub enum SqlGraphRelationship {
    RequiredBy,
    RequiredByArg,
    RequiredByReturn,
}

impl PgxSql {
    #[instrument(level = "error", skip(type_mappings, source_mappings, entities,))]
    pub fn build(
        type_mappings: impl Iterator<Item = RustSqlMapping>,
        source_mappings: impl Iterator<Item = RustSourceOnlySqlMapping>,
        entities: impl Iterator<Item = SqlGraphEntity>,
        extension_name: String,
        versioned_so: bool,
    ) -> eyre::Result<Self> {
        let mut graph = StableGraph::new();

        let mut entities = entities.collect::<Vec<_>>();
        entities.sort();
        // Split up things into their specific types:
        let mut control: Option<ControlFile> = None;
        let mut schemas: Vec<SchemaEntity> = Vec::default();
        let mut extension_sqls: Vec<ExtensionSqlEntity> = Vec::default();
        let mut externs: Vec<PgExternEntity> = Vec::default();
        let mut types: Vec<PostgresTypeEntity> = Vec::default();
        let mut enums: Vec<PostgresEnumEntity> = Vec::default();
        let mut ords: Vec<PostgresOrdEntity> = Vec::default();
        let mut hashes: Vec<PostgresHashEntity> = Vec::default();
        let mut aggregates: Vec<PgAggregateEntity> = Vec::default();
        let mut triggers: Vec<PgTriggerEntity> = Vec::default();
        for entity in entities {
            match entity {
                SqlGraphEntity::ExtensionRoot(input_control) => {
                    control = Some(input_control);
                }
                SqlGraphEntity::Schema(input_schema) => {
                    schemas.push(input_schema);
                }
                SqlGraphEntity::CustomSql(input_sql) => {
                    extension_sqls.push(input_sql);
                }
                SqlGraphEntity::Function(input_function) => {
                    externs.push(input_function);
                }
                SqlGraphEntity::Type(input_type) => {
                    types.push(input_type);
                }
                SqlGraphEntity::BuiltinType(_) => (),
                SqlGraphEntity::Enum(input_enum) => {
                    enums.push(input_enum);
                }
                SqlGraphEntity::Ord(input_ord) => {
                    ords.push(input_ord);
                }
                SqlGraphEntity::Hash(input_hash) => {
                    hashes.push(input_hash);
                }
                SqlGraphEntity::Aggregate(input_aggregate) => {
                    aggregates.push(input_aggregate);
                }
                SqlGraphEntity::Trigger(input_trigger) => {
                    triggers.push(input_trigger);
                }
            }
        }

        let control: ControlFile = control.expect("No control file found");
        let root = graph.add_node(SqlGraphEntity::ExtensionRoot(control.clone()));

        // The initial build phase.
        //
        // Notably, we do not set non-root edges here. We do that in a second step. This is
        // primarily because externs, types, operators, and the like tend to intertwine. If we tried
        // to do it here, we'd find ourselves trying to create edges to non-existing entities.

        // Both of these must be unique, so we can only hold one.
        // Populate nodes, but don't build edges until we know if there is a bootstrap/finalize.
        let (mapped_extension_sqls, bootstrap, finalize) =
            initialize_extension_sqls(&mut graph, root, extension_sqls)?;
        let mapped_schemas = initialize_schemas(&mut graph, bootstrap, finalize, schemas)?;
        let mapped_enums = initialize_enums(&mut graph, root, bootstrap, finalize, enums)?;
        let mapped_types = initialize_types(&mut graph, root, bootstrap, finalize, types)?;
        let (mapped_externs, mut mapped_builtin_types) = initialize_externs(
            &mut graph,
            root,
            bootstrap,
            finalize,
            externs,
            &mapped_types,
            &mapped_enums,
        )?;
        let mapped_ords = initialize_ords(&mut graph, root, bootstrap, finalize, ords)?;
        let mapped_hashes = initialize_hashes(&mut graph, root, bootstrap, finalize, hashes)?;
        let mapped_aggregates = initialize_aggregates(
            &mut graph,
            root,
            bootstrap,
            finalize,
            aggregates,
            &mut mapped_builtin_types,
            &mapped_enums,
            &mapped_types,
        )?;
        let mapped_triggers = initialize_triggers(&mut graph, root, bootstrap, finalize, triggers)?;

        // Now we can circle back and build up the edge sets.
        connect_schemas(&mut graph, &mapped_schemas, root);
        connect_extension_sqls(
            &mut graph,
            &mapped_extension_sqls,
            &mapped_schemas,
            &mapped_types,
            &mapped_enums,
            &mapped_externs,
            &mapped_triggers,
        )?;
        connect_enums(&mut graph, &mapped_enums, &mapped_schemas);
        connect_types(&mut graph, &mapped_types, &mapped_schemas);
        connect_externs(
            &mut graph,
            &mapped_externs,
            &mapped_schemas,
            &mapped_types,
            &mapped_enums,
            &mapped_builtin_types,
            &mapped_extension_sqls,
            &mapped_triggers,
        )?;
        connect_ords(
            &mut graph,
            &mapped_ords,
            &mapped_schemas,
            &mapped_types,
            &mapped_enums,
            &mapped_externs,
        );
        connect_hashes(
            &mut graph,
            &mapped_hashes,
            &mapped_schemas,
            &mapped_types,
            &mapped_enums,
            &mapped_externs,
        );
        connect_aggregates(
            &mut graph,
            &mapped_aggregates,
            &mapped_schemas,
            &mapped_types,
            &mapped_enums,
            &mapped_builtin_types,
            &mapped_externs,
        );
        connect_triggers(&mut graph, &mapped_triggers, &mapped_schemas);

        let mut this = Self {
            type_mappings: type_mappings.map(|x| (x.id.clone(), x)).collect(),
            source_mappings: source_mappings.map(|x| (x.rust.clone(), x)).collect(),
            control: control,
            schemas: mapped_schemas,
            extension_sqls: mapped_extension_sqls,
            externs: mapped_externs,
            types: mapped_types,
            builtin_types: mapped_builtin_types,
            enums: mapped_enums,
            ords: mapped_ords,
            hashes: mapped_hashes,
            aggregates: mapped_aggregates,
            triggers: mapped_triggers,
            graph: graph,
            graph_root: root,
            graph_bootstrap: bootstrap,
            graph_finalize: finalize,
            extension_name: extension_name,
            versioned_so,
        };
        this.register_types();
        Ok(this)
    }

    #[instrument(level = "error", skip(self))]
    pub fn to_file(&self, file: impl AsRef<Path> + Debug) -> eyre::Result<()> {
        use std::{
            fs::{create_dir_all, File},
            io::Write,
            path::Path,
        };
        let generated = self.to_sql()?;
        let path = Path::new(file.as_ref());

        let parent = path.parent();
        if let Some(parent) = parent {
            create_dir_all(parent)?;
        }
        let mut out = File::create(path)?;
        write!(out, "{}", generated)?;
        Ok(())
    }

    #[instrument(level = "error", skip_all)]
    pub fn write(&self, out: &mut impl std::io::Write) -> eyre::Result<()> {
        let generated = self.to_sql()?;

        if atty::is(atty::Stream::Stdout) {
            use syntect::{
                easy::HighlightLines,
                highlighting::{Style, ThemeSet},
                parsing::SyntaxSet,
                util::LinesWithEndings,
            };
            let ps = SyntaxSet::load_defaults_newlines();
            let theme_bytes = include_str!("../../assets/ansi.tmTheme").as_bytes();
            let mut theme_reader = std::io::Cursor::new(theme_bytes);
            let theme = ThemeSet::load_from_reader(&mut theme_reader)
                .wrap_err("Couldn't parse theme for SQL highlighting, try piping to a file")?;

            if let Some(syntax) = ps.find_syntax_by_extension("sql") {
                let mut h = HighlightLines::new(syntax, &theme);
                for line in LinesWithEndings::from(&generated) {
                    let ranges: Vec<(Style, &str)> = h.highlight_line(line, &ps)?;
                    // Concept from https://github.com/sharkdp/bat/blob/1b030dc03b906aa345f44b8266bffeea77d763fe/src/terminal.rs#L6
                    for (style, content) in ranges {
                        if style.foreground.a == 0x01 {
                            write!(*out, "{}", content)?;
                        } else {
                            write!(
                                *out,
                                "{}",
                                content.color(XtermColors::from(style.foreground.r))
                            )?;
                        }
                    }
                    write!(*out, "\x1b[0m")?;
                }
            } else {
                write!(*out, "{}", generated)?;
            }
        } else {
            write!(*out, "{}", generated)?;
        }

        Ok(())
    }

    #[instrument(level = "error", err, skip(self))]
    pub fn to_dot(&self, file: impl AsRef<Path> + Debug) -> eyre::Result<()> {
        use std::{
            fs::{create_dir_all, File},
            io::Write,
            path::Path,
        };
        let generated = Dot::with_attr_getters(
            &self.graph,
            &[
                petgraph::dot::Config::EdgeNoLabel,
                petgraph::dot::Config::NodeNoLabel,
            ],
            &|_graph, edge| match edge.weight() {
                SqlGraphRelationship::RequiredBy => format!(r#"color = "gray""#),
                SqlGraphRelationship::RequiredByArg => format!(r#"color = "black""#),
                SqlGraphRelationship::RequiredByReturn => {
                    format!(r#"dir = "back", color = "black""#)
                }
            },
            &|_graph, (_index, node)| {
                match node {
                    // Colors derived from https://www.schemecolor.com/touch-of-creativity.php
                    SqlGraphEntity::Schema(_item) => format!(
                        "label = \"{}\", weight = 6, shape = \"tab\"",
                        node.dot_identifier()
                    ),
                    SqlGraphEntity::Function(_item) => format!(
                        "label = \"{}\", penwidth = 0, style = \"filled\", fillcolor = \"#ADC7C6\", weight = 4, shape = \"box\"",
                        node.dot_identifier()
                    ),
                    SqlGraphEntity::Type(_item) => format!(
                        "label = \"{}\", penwidth = 0, style = \"filled\", fillcolor = \"#AE9BBD\", weight = 5, shape = \"oval\"",
                        node.dot_identifier()
                    ),
                    SqlGraphEntity::BuiltinType(_item) => format!(
                        "label = \"{}\", shape = \"plain\"",
                        node.dot_identifier()
                    ),
                    SqlGraphEntity::Enum(_item) => format!(
                        "label = \"{}\", penwidth = 0, style = \"filled\", fillcolor = \"#C9A7C8\", weight = 5, shape = \"oval\"",
                        node.dot_identifier()
                    ),
                    SqlGraphEntity::Ord(_item) => format!(
                        "label = \"{}\", penwidth = 0, style = \"filled\", fillcolor = \"#FFCFD3\", weight = 5, shape = \"diamond\"",
                        node.dot_identifier()
                    ),
                    SqlGraphEntity::Hash(_item) => format!(
                        "label = \"{}\", penwidth = 0, style = \"filled\", fillcolor = \"#FFE4E0\", weight = 5, shape = \"diamond\"",
                        node.dot_identifier()
                    ),
                    SqlGraphEntity::Aggregate(_item) => format!(
                        "label = \"{}\", penwidth = 0, style = \"filled\", fillcolor = \"#FFE4E0\", weight = 5, shape = \"diamond\"",
                        node.dot_identifier()
                    ),
                    SqlGraphEntity::Trigger(_item) => format!(
                        "label = \"{}\", penwidth = 0, style = \"filled\", fillcolor = \"#FFE4E0\", weight = 5, shape = \"diamond\"",
                        node.dot_identifier()
                    ),
                    SqlGraphEntity::CustomSql(_item) => format!(
                        "label = \"{}\", weight = 3, shape = \"signature\"",
                        node.dot_identifier()
                    ),
                    SqlGraphEntity::ExtensionRoot(_item) => format!(
                        "label = \"{}\", shape = \"cylinder\"",
                        node.dot_identifier()
                    ),
                }
            },
        );
        let path = Path::new(file.as_ref());

        let parent = path.parent();
        if let Some(parent) = parent {
            create_dir_all(parent)?;
        }
        let mut out = File::create(path)?;
        write!(out, "{:?}", generated)?;
        Ok(())
    }

    pub fn schema_alias_of(&self, item_index: &NodeIndex) -> Option<String> {
        self.graph
            .neighbors_undirected(*item_index)
            .flat_map(|neighbor_index| match &self.graph[neighbor_index] {
                SqlGraphEntity::Schema(s) => Some(String::from(s.name)),
                SqlGraphEntity::ExtensionRoot(control) => {
                    if !control.relocatable {
                        control.schema.clone()
                    } else {
                        Some(String::from("@extname@"))
                    }
                }
                _ => None,
            })
            .next()
    }

    pub fn schema_prefix_for(&self, target: &NodeIndex) -> String {
        self.schema_alias_of(target)
            .map(|v| (v + ".").to_string())
            .unwrap_or_else(|| "".to_string())
    }

    #[instrument(level = "error", skip(self))]
    pub fn to_sql(&self) -> eyre::Result<String> {
        let mut full_sql = String::new();
        for step_id in petgraph::algo::toposort(&self.graph, None).map_err(|e| {
            eyre!(
                "Failed to toposort SQL entities, node with cycle: {:?}",
                self.graph[e.node_id()]
            )
        })? {
            let step = &self.graph[step_id];

            let sql = step.to_sql(self)?;

            if !sql.is_empty() {
                full_sql.push_str(&sql);
                full_sql.push('\n');
            }
        }
        Ok(full_sql)
    }

    #[instrument(level = "error", skip(self))]
    pub fn register_types(&mut self) {
        for (item, _index) in self.enums.clone() {
            for mapping in &item.mappings {
                assert_eq!(
                    self.type_mappings
                        .insert(mapping.id.clone(), mapping.clone()),
                    None,
                    "Cannot map `{}` twice.",
                    item.full_path,
                );
            }
        }
        for (item, _index) in self.types.clone() {
            for mapping in &item.mappings {
                assert_eq!(
                    self.type_mappings
                        .insert(mapping.id.clone(), mapping.clone()),
                    None,
                    "Cannot map `{}` twice.",
                    item.full_path,
                );
            }
        }
    }

    pub fn has_sql_declared_entity(&self, identifier: &SqlDeclared) -> Option<&SqlDeclaredEntity> {
        self.extension_sqls.iter().find_map(|(item, _index)| {
            let retval = item.creates.iter().find_map(|create_entity| {
                if create_entity.has_sql_declared_entity(identifier) {
                    Some(create_entity)
                } else {
                    None
                }
            });
            retval
        })
    }

    pub fn rust_to_sql(&self, ty_id: TypeId, ty_source: &str, full_path: &str) -> Option<String> {
        self.source_only_to_sql_type(ty_source)
            .or_else(|| self.type_id_to_sql_type(ty_id))
            .or_else(|| {
                if let Some(found) =
                    self.has_sql_declared_entity(&SqlDeclared::Type(full_path.to_string()))
                {
                    Some(found.sql())
                } else if let Some(found) =
                    self.has_sql_declared_entity(&SqlDeclared::Enum(full_path.to_string()))
                {
                    Some(found.sql())
                } else {
                    None
                }
            })
    }

    pub fn type_id_to_sql_type(&self, id: TypeId) -> Option<String> {
        self.type_mappings.get(&id).map(|f| f.sql.clone())
    }

    pub fn source_only_to_sql_type(&self, ty_source: &str) -> Option<String> {
        self.source_mappings.get(ty_source).map(|f| f.sql.clone())
    }

    pub fn map_type_to_sql_type<T: 'static>(&mut self, sql: impl AsRef<str> + Debug) {
        let sql = sql.as_ref().to_string();
        self.type_mappings.insert(
            TypeId::of::<T>(),
            RustSqlMapping {
                rust: core::any::type_name::<T>().to_string(),
                sql: sql.clone(),
                id: core::any::TypeId::of::<T>(),
            },
        );
    }

    pub fn get_module_pathname(&self) -> String {
        return if self.versioned_so {
            let extname = &self.extension_name;
            let extver = &self.control.default_version;
            format!("$libdir/{}", versioned_so_name(extname, extver))
        } else {
            String::from("MODULE_PATHNAME")
        };
    }
}

#[tracing::instrument(level = "error", skip_all)]
fn build_base_edges(
    graph: &mut StableGraph<SqlGraphEntity, SqlGraphRelationship>,
    index: NodeIndex,
    root: NodeIndex,
    bootstrap: Option<NodeIndex>,
    finalize: Option<NodeIndex>,
) {
    graph.add_edge(root, index, SqlGraphRelationship::RequiredBy);
    if let Some(bootstrap) = bootstrap {
        graph.add_edge(bootstrap, index, SqlGraphRelationship::RequiredBy);
    }
    if let Some(finalize) = finalize {
        graph.add_edge(index, finalize, SqlGraphRelationship::RequiredBy);
    }
}

#[tracing::instrument(level = "error", skip_all)]
fn initialize_extension_sqls<'a>(
    graph: &'a mut StableGraph<SqlGraphEntity, SqlGraphRelationship>,
    root: NodeIndex,
    extension_sqls: Vec<ExtensionSqlEntity>,
) -> eyre::Result<(
    HashMap<ExtensionSqlEntity, NodeIndex>,
    Option<NodeIndex>,
    Option<NodeIndex>,
)> {
    let mut bootstrap = None;
    let mut finalize = None;
    let mut mapped_extension_sqls = HashMap::default();
    for item in extension_sqls {
        let entity: SqlGraphEntity = item.clone().into();
        let index = graph.add_node(entity);
        mapped_extension_sqls.insert(item.clone(), index);

        if item.bootstrap {
            if let Some(exiting_index) = bootstrap {
                let existing: &SqlGraphEntity = &graph[exiting_index];
                return Err(eyre!(
                    "Cannot have multiple `extension_sql!()` with `bootstrap` positioning, found `{}`, other was `{}`",
                    item.rust_identifier(),
                    existing.rust_identifier(),
                ));
            }
            bootstrap = Some(index)
        }
        if item.finalize {
            if let Some(exiting_index) = finalize {
                let existing: &SqlGraphEntity = &graph[exiting_index];
                return Err(eyre!(
                    "Cannot have multiple `extension_sql!()` with `finalize` positioning, found `{}`, other was `{}`",
                    item.rust_identifier(),
                    existing.rust_identifier(),
                ));
            }
            finalize = Some(index)
        }
    }
    for (item, index) in &mapped_extension_sqls {
        graph.add_edge(root, *index, SqlGraphRelationship::RequiredBy);
        if !item.bootstrap {
            if let Some(bootstrap) = bootstrap {
                graph.add_edge(bootstrap, *index, SqlGraphRelationship::RequiredBy);
            }
        }
        if !item.finalize {
            if let Some(finalize) = finalize {
                graph.add_edge(*index, finalize, SqlGraphRelationship::RequiredBy);
            }
        }
    }
    Ok((mapped_extension_sqls, bootstrap, finalize))
}

#[tracing::instrument(level = "error", skip_all)]
/// A best effort attempt to find the related [`NodeIndex`] for some [`PositioningRef`].
pub fn find_positioning_ref_target<'a>(
    positioning_ref: &'a PositioningRef,
    types: &'a HashMap<PostgresTypeEntity, NodeIndex>,
    enums: &'a HashMap<PostgresEnumEntity, NodeIndex>,
    externs: &'a HashMap<PgExternEntity, NodeIndex>,
    schemas: &'a HashMap<SchemaEntity, NodeIndex>,
    extension_sqls: &'a HashMap<ExtensionSqlEntity, NodeIndex>,
    triggers: &'a HashMap<PgTriggerEntity, NodeIndex>,
) -> Option<&'a NodeIndex> {
    match positioning_ref {
        PositioningRef::FullPath(path) => {
            // The best we can do here is a fuzzy search.
            let segments = path.split("::").collect::<Vec<_>>();
            let last_segment = segments.last().expect("Expected at least one segment.");
            let rest = &segments[..segments.len() - 1];
            let module_path = rest.join("::");

            for (other, other_index) in types {
                if *last_segment == other.name && other.module_path.ends_with(&module_path) {
                    return Some(&other_index);
                }
            }
            for (other, other_index) in enums {
                if last_segment == &other.name && other.module_path.ends_with(&module_path) {
                    return Some(&other_index);
                }
            }
            for (other, other_index) in externs {
                if *last_segment == other.unaliased_name
                    && other.module_path.ends_with(&module_path)
                {
                    return Some(&other_index);
                }
            }
            for (other, other_index) in schemas {
                if other.module_path.ends_with(path) {
                    return Some(&other_index);
                }
            }

            for (other, other_index) in triggers {
                if last_segment == &other.function_name && other.module_path.ends_with(&module_path)
                {
                    return Some(&other_index);
                }
            }
        }
        PositioningRef::Name(name) => {
            for (other, other_index) in extension_sqls {
                if other.name == *name {
                    return Some(&other_index);
                }
            }
        }
    };
    None
}

#[tracing::instrument(level = "error", skip_all)]
fn connect_extension_sqls(
    graph: &mut StableGraph<SqlGraphEntity, SqlGraphRelationship>,
    extension_sqls: &HashMap<ExtensionSqlEntity, NodeIndex>,
    schemas: &HashMap<SchemaEntity, NodeIndex>,
    types: &HashMap<PostgresTypeEntity, NodeIndex>,
    enums: &HashMap<PostgresEnumEntity, NodeIndex>,
    externs: &HashMap<PgExternEntity, NodeIndex>,
    triggers: &HashMap<PgTriggerEntity, NodeIndex>,
) -> eyre::Result<()> {
    for (item, &index) in extension_sqls {
        make_schema_connection(
            graph,
            "Extension SQL",
            index,
            &item.rust_identifier(),
            item.module_path,
            schemas,
        );

        for requires in &item.requires {
            if let Some(target) = find_positioning_ref_target(
                requires,
                types,
                enums,
                externs,
                schemas,
                extension_sqls,
                triggers,
            ) {
                tracing::debug!(from = %item.rust_identifier(), to = ?graph[*target].rust_identifier(), "Adding ExtensionSQL after positioning ref target");
                graph.add_edge(*target, index, SqlGraphRelationship::RequiredBy);
            } else {
                return Err(eyre!(
                    "Could not find `requires` target of `{}`{}: {}",
                    item.rust_identifier(),
                    if let (Some(file), Some(line)) = (item.file(), item.line()) {
                        format!(" ({}:{})", file, line)
                    } else {
                        "".to_string()
                    },
                    match requires {
                        PositioningRef::FullPath(path) => path.to_string(),
                        PositioningRef::Name(name) => format!(r#""{}""#, name),
                    },
                ));
            }
        }
    }
    Ok(())
}

#[tracing::instrument(level = "error", skip_all)]
fn initialize_schemas(
    graph: &mut StableGraph<SqlGraphEntity, SqlGraphRelationship>,
    bootstrap: Option<NodeIndex>,
    finalize: Option<NodeIndex>,
    schemas: Vec<SchemaEntity>,
) -> eyre::Result<HashMap<SchemaEntity, NodeIndex>> {
    let mut mapped_schemas = HashMap::default();
    for item in schemas {
        let entity = item.clone().into();
        let index = graph.add_node(entity);
        mapped_schemas.insert(item, index);
        if let Some(bootstrap) = bootstrap {
            graph.add_edge(bootstrap, index, SqlGraphRelationship::RequiredBy);
        }
        if let Some(finalize) = finalize {
            graph.add_edge(index, finalize, SqlGraphRelationship::RequiredBy);
        }
    }
    Ok(mapped_schemas)
}

#[tracing::instrument(level = "error", skip_all)]
fn connect_schemas(
    graph: &mut StableGraph<SqlGraphEntity, SqlGraphRelationship>,
    schemas: &HashMap<SchemaEntity, NodeIndex>,
    root: NodeIndex,
) {
    for (_item, &index) in schemas {
        graph.add_edge(root, index, SqlGraphRelationship::RequiredBy);
    }
}

#[tracing::instrument(level = "error", skip_all)]
fn initialize_enums(
    graph: &mut StableGraph<SqlGraphEntity, SqlGraphRelationship>,
    root: NodeIndex,
    bootstrap: Option<NodeIndex>,
    finalize: Option<NodeIndex>,
    enums: Vec<PostgresEnumEntity>,
) -> eyre::Result<HashMap<PostgresEnumEntity, NodeIndex>> {
    let mut mapped_enums = HashMap::default();
    for item in enums {
        let entity: SqlGraphEntity = item.clone().into();
        let index = graph.add_node(entity);
        mapped_enums.insert(item, index);
        build_base_edges(graph, index, root, bootstrap, finalize);
    }
    Ok(mapped_enums)
}

#[tracing::instrument(level = "error", skip_all)]
fn connect_enums(
    graph: &mut StableGraph<SqlGraphEntity, SqlGraphRelationship>,
    enums: &HashMap<PostgresEnumEntity, NodeIndex>,
    schemas: &HashMap<SchemaEntity, NodeIndex>,
) {
    for (item, &index) in enums {
        make_schema_connection(
            graph,
            "Enum",
            index,
            &item.rust_identifier(),
            item.module_path,
            schemas,
        );
    }
}

#[tracing::instrument(level = "error", skip_all)]
fn initialize_types(
    graph: &mut StableGraph<SqlGraphEntity, SqlGraphRelationship>,
    root: NodeIndex,
    bootstrap: Option<NodeIndex>,
    finalize: Option<NodeIndex>,
    types: Vec<PostgresTypeEntity>,
) -> eyre::Result<HashMap<PostgresTypeEntity, NodeIndex>> {
    let mut mapped_types = HashMap::default();
    for item in types {
        let entity = item.clone().into();
        let index = graph.add_node(entity);
        mapped_types.insert(item, index);
        build_base_edges(graph, index, root, bootstrap, finalize);
    }
    Ok(mapped_types)
}

#[tracing::instrument(level = "error", skip_all)]
fn connect_types(
    graph: &mut StableGraph<SqlGraphEntity, SqlGraphRelationship>,
    types: &HashMap<PostgresTypeEntity, NodeIndex>,
    schemas: &HashMap<SchemaEntity, NodeIndex>,
) {
    for (item, &index) in types {
        make_schema_connection(
            graph,
            "Type",
            index,
            &item.rust_identifier(),
            item.module_path,
            schemas,
        );
    }
}

#[tracing::instrument(level = "error", skip_all)]
fn initialize_externs(
    graph: &mut StableGraph<SqlGraphEntity, SqlGraphRelationship>,
    root: NodeIndex,
    bootstrap: Option<NodeIndex>,
    finalize: Option<NodeIndex>,
    externs: Vec<PgExternEntity>,
    mapped_types: &HashMap<PostgresTypeEntity, NodeIndex>,
    mapped_enums: &HashMap<PostgresEnumEntity, NodeIndex>,
) -> eyre::Result<(
    HashMap<PgExternEntity, NodeIndex>,
    HashMap<String, NodeIndex>,
)> {
    let mut mapped_externs = HashMap::default();
    let mut mapped_builtin_types = HashMap::default();
    for item in externs {
        let entity: SqlGraphEntity = item.clone().into();
        let index = graph.add_node(entity.clone());
        mapped_externs.insert(item.clone(), index);
        build_base_edges(graph, index, root, bootstrap, finalize);

        for arg in &item.fn_args {
            let mut found = false;
            for (ty_item, &_ty_index) in mapped_types {
                if ty_item.id_matches(&arg.ty_id) {
                    found = true;
                    break;
                }
            }
            for (ty_item, &_ty_index) in mapped_enums {
                if ty_item.id_matches(&arg.ty_id) {
                    found = true;
                    break;
                }
            }
            if !found {
                mapped_builtin_types
                    .entry(arg.full_path.to_string())
                    .or_insert_with(|| {
                        graph.add_node(SqlGraphEntity::BuiltinType(arg.full_path.to_string()))
                    });
            }
        }

        match &item.fn_return {
            PgExternReturnEntity::None | PgExternReturnEntity::Trigger => (),
            PgExternReturnEntity::Type { id, full_path, .. }
            | PgExternReturnEntity::SetOf { id, full_path, .. } => {
                let mut found = false;
                for (ty_item, &_ty_index) in mapped_types {
                    if ty_item.id_matches(id) {
                        found = true;
                        break;
                    }
                }
                for (ty_item, &_ty_index) in mapped_enums {
                    if ty_item.id_matches(id) {
                        found = true;
                        break;
                    }
                }
                if !found {
                    mapped_builtin_types
                        .entry(full_path.to_string())
                        .or_insert_with(|| {
                            graph.add_node(SqlGraphEntity::BuiltinType(full_path.to_string()))
                        });
                }
            }
            PgExternReturnEntity::Iterated(iterated_returns) => {
                for iterated_return in iterated_returns {
                    let mut found = false;
                    for (ty_item, &_ty_index) in mapped_types {
                        if ty_item.id_matches(&iterated_return.0) {
                            found = true;
                            break;
                        }
                    }
                    for (ty_item, &_ty_index) in mapped_enums {
                        if ty_item.id_matches(&iterated_return.0) {
                            found = true;
                            break;
                        }
                    }
                    if !found {
                        mapped_builtin_types
                            .entry(iterated_return.1.to_string())
                            .or_insert_with(|| {
                                graph.add_node(SqlGraphEntity::BuiltinType(
                                    iterated_return.1.to_string(),
                                ))
                            });
                    }
                }
            }
        }
    }
    Ok((mapped_externs, mapped_builtin_types))
}

#[tracing::instrument(level = "error", skip_all)]
fn connect_externs(
    graph: &mut StableGraph<SqlGraphEntity, SqlGraphRelationship>,
    externs: &HashMap<PgExternEntity, NodeIndex>,
    schemas: &HashMap<SchemaEntity, NodeIndex>,
    types: &HashMap<PostgresTypeEntity, NodeIndex>,
    enums: &HashMap<PostgresEnumEntity, NodeIndex>,
    builtin_types: &HashMap<String, NodeIndex>,
    extension_sqls: &HashMap<ExtensionSqlEntity, NodeIndex>,
    triggers: &HashMap<PgTriggerEntity, NodeIndex>,
) -> eyre::Result<()> {
    for (item, &index) in externs {
        make_schema_connection(
            graph,
            "Extern",
            index,
            &item.rust_identifier(),
            item.module_path,
            schemas,
        );

        for extern_attr in &item.extern_attrs {
            match extern_attr {
                crate::ExternArgs::Requires(requirements) => {
                    for requires in requirements {
                        if let Some(target) = find_positioning_ref_target(
                            requires,
                            types,
                            enums,
                            externs,
                            schemas,
                            extension_sqls,
                            triggers,
                        ) {
                            tracing::debug!(from = %item.rust_identifier(), to = %graph[*target].rust_identifier(), "Adding Extern after positioning ref target");
                            graph.add_edge(*target, index, SqlGraphRelationship::RequiredBy);
                        } else {
                            return Err(eyre!("Could not find `requires` target: {:?}", requires));
                        }
                    }
                }
                _ => (),
            }
        }

        for arg in &item.fn_args {
            let mut found = false;
            for (ty_item, &ty_index) in types {
                if ty_item.id_matches(&arg.ty_id) {
                    tracing::debug!(from = %item.rust_identifier(), to = %ty_item.rust_identifier(), "Adding Extern after Type (due to argument) edge");
                    graph.add_edge(ty_index, index, SqlGraphRelationship::RequiredByArg);
                    found = true;
                    break;
                }
            }
            if !found {
                for (enum_item, &enum_index) in enums {
                    if enum_item.id_matches(&arg.ty_id) {
                        tracing::debug!(from = %item.rust_identifier(), to = %enum_item.rust_identifier(), "Adding Extern after Enum (due to argument) edge");
                        graph.add_edge(enum_index, index, SqlGraphRelationship::RequiredByArg);
                        found = true;
                        break;
                    }
                }
            }
            if !found {
                let builtin_index = builtin_types
                    .get(arg.full_path)
                    .expect(&format!("Could not fetch Builtin Type {}.", arg.full_path));
                tracing::debug!(from = %item.rust_identifier(), to = %arg.rust_identifier(), "Adding Extern(arg) after BuiltIn Type (due to argument) edge");
                graph.add_edge(*builtin_index, index, SqlGraphRelationship::RequiredByArg);
            }
            if !found {
                for (ext_item, ext_index) in extension_sqls {
                    if let Some(_) = ext_item
                        .has_sql_declared_entity(&SqlDeclared::Type(arg.full_path.to_string()))
                    {
                        tracing::debug!(from = %item.rust_identifier(), to = %arg.rust_identifier(), "Adding Extern(arg) after Extension SQL (due to argument) edge");
                        graph.add_edge(*ext_index, index, SqlGraphRelationship::RequiredByArg);
                    } else if let Some(_) = ext_item
                        .has_sql_declared_entity(&SqlDeclared::Enum(arg.full_path.to_string()))
                    {
                        tracing::debug!(from = %item.rust_identifier(), to = %arg.rust_identifier(), "Adding Extern(arg) after Extension SQL (due to argument) edge");
                        graph.add_edge(*ext_index, index, SqlGraphRelationship::RequiredByArg);
                    }
                }
            }
        }
        match &item.fn_return {
            PgExternReturnEntity::None | PgExternReturnEntity::Trigger => (),
            PgExternReturnEntity::Type { id, full_path, .. }
            | PgExternReturnEntity::SetOf { id, full_path, .. } => {
                let mut found = false;
                for (ty_item, &ty_index) in types {
                    if ty_item.id_matches(id) {
                        tracing::debug!(from = %item.rust_identifier(), to = %ty_item.rust_identifier(), "Adding Extern after Type (due to return) edge");
                        graph.add_edge(ty_index, index, SqlGraphRelationship::RequiredByReturn);
                        found = true;
                        break;
                    }
                }
                if !found {
                    for (ty_item, &ty_index) in enums {
                        if ty_item.id_matches(id) {
                            tracing::debug!(from = %item.rust_identifier(), to = %ty_item.rust_identifier(), "Adding Extern after Enum (due to return) edge");
                            graph.add_edge(ty_index, index, SqlGraphRelationship::RequiredByReturn);
                            found = true;
                            break;
                        }
                    }
                }
                if !found {
                    let builtin_index = builtin_types
                        .get(&full_path.to_string())
                        .expect(&format!("Could not fetch Builtin Type {}.", full_path));
                    tracing::debug!(from = ?item.full_path, to = %full_path, "Adding Extern(return) after BuiltIn Type (due to return) edge");
                    graph.add_edge(
                        *builtin_index,
                        index,
                        SqlGraphRelationship::RequiredByReturn,
                    );
                }
                if !found {
                    for (ext_item, ext_index) in extension_sqls {
                        if let Some(_) = ext_item
                            .has_sql_declared_entity(&SqlDeclared::Type(full_path.to_string()))
                        {
                            tracing::debug!(from = %item.rust_identifier(), to = full_path, "Adding Extern(arg) after Extension SQL (due to argument) edge");
                            graph.add_edge(*ext_index, index, SqlGraphRelationship::RequiredByArg);
                        } else if let Some(_) = ext_item
                            .has_sql_declared_entity(&SqlDeclared::Enum(full_path.to_string()))
                        {
                            tracing::debug!(from = %item.rust_identifier(), to = full_path, "Adding Extern(arg) after Extension SQL (due to argument) edge");
                            graph.add_edge(*ext_index, index, SqlGraphRelationship::RequiredByArg);
                        }
                    }
                }
            }
            PgExternReturnEntity::Iterated(iterated_returns) => {
                for iterated_return in iterated_returns {
                    let mut found = false;
                    for (ty_item, &ty_index) in types {
                        if ty_item.id_matches(&iterated_return.0) {
                            tracing::debug!(from = %item.rust_identifier(), to = %ty_item.rust_identifier(), "Adding Extern after Type (due to return) edge");
                            graph.add_edge(ty_index, index, SqlGraphRelationship::RequiredByReturn);
                            found = true;
                            break;
                        }
                    }
                    if !found {
                        for (ty_item, &ty_index) in enums {
                            if ty_item.id_matches(&iterated_return.0) {
                                tracing::debug!(from = %item.rust_identifier(), to = %ty_item.rust_identifier(), "Adding Extern after Enum (due to return) edge");
                                graph.add_edge(
                                    ty_index,
                                    index,
                                    SqlGraphRelationship::RequiredByReturn,
                                );
                                found = true;
                                break;
                            }
                        }
                    }
                    if !found {
                        let builtin_index = builtin_types
                            .get(&iterated_return.1.to_string())
                            .expect(&format!(
                                "Could not fetch Builtin Type {}.",
                                iterated_return.1
                            ));
                        tracing::debug!(from = %item.rust_identifier(), to = iterated_return.1, "Adding Extern after BuiltIn Type (due to return) edge");
                        graph.add_edge(
                            *builtin_index,
                            index,
                            SqlGraphRelationship::RequiredByReturn,
                        );
                    }
                    if !found {
                        for (ext_item, ext_index) in extension_sqls {
                            if let Some(_) = ext_item.has_sql_declared_entity(&SqlDeclared::Type(
                                iterated_return.1.to_string(),
                            )) {
                                tracing::debug!(from = %item.rust_identifier(), to = iterated_return.1, "Adding Extern(arg) after Extension SQL (due to argument) edge");
                                graph.add_edge(
                                    *ext_index,
                                    index,
                                    SqlGraphRelationship::RequiredByArg,
                                );
                            } else if let Some(_) = ext_item.has_sql_declared_entity(
                                &SqlDeclared::Enum(iterated_return.1.to_string()),
                            ) {
                                tracing::debug!(from = %item.rust_identifier(), to = iterated_return.1, "Adding Extern(arg) after Extension SQL (due to argument) edge");
                                graph.add_edge(
                                    *ext_index,
                                    index,
                                    SqlGraphRelationship::RequiredByArg,
                                );
                            }
                        }
                    }
                }
            }
        }
    }
    Ok(())
}

#[tracing::instrument(level = "error", skip_all)]
fn initialize_ords(
    graph: &mut StableGraph<SqlGraphEntity, SqlGraphRelationship>,
    root: NodeIndex,
    bootstrap: Option<NodeIndex>,
    finalize: Option<NodeIndex>,
    ords: Vec<PostgresOrdEntity>,
) -> eyre::Result<HashMap<PostgresOrdEntity, NodeIndex>> {
    let mut mapped_ords = HashMap::default();
    for item in ords {
        let entity = item.clone().into();
        let index = graph.add_node(entity);
        mapped_ords.insert(item.clone(), index);
        build_base_edges(graph, index, root, bootstrap, finalize);
    }
    Ok(mapped_ords)
}

#[tracing::instrument(level = "error", skip_all)]
fn connect_ords(
    graph: &mut StableGraph<SqlGraphEntity, SqlGraphRelationship>,
    ords: &HashMap<PostgresOrdEntity, NodeIndex>,
    schemas: &HashMap<SchemaEntity, NodeIndex>,
    types: &HashMap<PostgresTypeEntity, NodeIndex>,
    enums: &HashMap<PostgresEnumEntity, NodeIndex>,
    externs: &HashMap<PgExternEntity, NodeIndex>,
) {
    for (item, &index) in ords {
        make_schema_connection(
            graph,
            "Ord",
            index,
            &item.rust_identifier(),
            item.module_path,
            schemas,
        );

        make_type_or_enum_connection(
            graph,
            "Ord",
            index,
            &item.rust_identifier(),
            &item.id,
            types,
            enums,
        );

        for (extern_item, &extern_index) in externs {
            let fn_matches = |fn_name| {
                item.module_path == extern_item.module_path && extern_item.name == fn_name
            };
            let cmp_fn_matches = fn_matches(item.cmp_fn_name());
            let lt_fn_matches = fn_matches(item.lt_fn_name());
            let lte_fn_matches = fn_matches(item.le_fn_name());
            let eq_fn_matches = fn_matches(item.eq_fn_name());
            let gt_fn_matches = fn_matches(item.gt_fn_name());
            let gte_fn_matches = fn_matches(item.ge_fn_name());
            if cmp_fn_matches
                || lt_fn_matches
                || lte_fn_matches
                || eq_fn_matches
                || gt_fn_matches
                || gte_fn_matches
            {
                tracing::debug!(from = ?item.full_path, to = extern_item.full_path, "Adding Ord after Extern edge");
                graph.add_edge(extern_index, index, SqlGraphRelationship::RequiredBy);
            }
        }
    }
}

#[tracing::instrument(level = "error", skip_all)]
fn initialize_hashes(
    graph: &mut StableGraph<SqlGraphEntity, SqlGraphRelationship>,
    root: NodeIndex,
    bootstrap: Option<NodeIndex>,
    finalize: Option<NodeIndex>,
    hashes: Vec<PostgresHashEntity>,
) -> eyre::Result<HashMap<PostgresHashEntity, NodeIndex>> {
    let mut mapped_hashes = HashMap::default();
    for item in hashes {
        let entity: SqlGraphEntity = item.clone().into();
        let index = graph.add_node(entity);
        mapped_hashes.insert(item, index);
        build_base_edges(graph, index, root, bootstrap, finalize);
    }
    Ok(mapped_hashes)
}

#[tracing::instrument(level = "error", skip_all)]
fn connect_hashes(
    graph: &mut StableGraph<SqlGraphEntity, SqlGraphRelationship>,
    hashes: &HashMap<PostgresHashEntity, NodeIndex>,
    schemas: &HashMap<SchemaEntity, NodeIndex>,
    types: &HashMap<PostgresTypeEntity, NodeIndex>,
    enums: &HashMap<PostgresEnumEntity, NodeIndex>,
    externs: &HashMap<PgExternEntity, NodeIndex>,
) {
    for (item, &index) in hashes {
        make_schema_connection(
            graph,
            "Hash",
            index,
            &item.rust_identifier(),
            item.module_path,
            schemas,
        );

        make_type_or_enum_connection(
            graph,
            "Hash",
            index,
            &item.rust_identifier(),
            &item.id,
            types,
            enums,
        );

        for (extern_item, &extern_index) in externs {
            let hash_fn_name = item.fn_name();
            let hash_fn_matches =
                item.module_path == extern_item.module_path && extern_item.name == hash_fn_name;

            if hash_fn_matches {
                tracing::debug!(from = ?item.full_path, to = extern_item.full_path, "Adding Hash after Extern edge");
                graph.add_edge(extern_index, index, SqlGraphRelationship::RequiredBy);
                break;
            }
        }
    }
}

fn initialize_aggregates(
    graph: &mut StableGraph<SqlGraphEntity, SqlGraphRelationship>,
    root: NodeIndex,
    bootstrap: Option<NodeIndex>,
    finalize: Option<NodeIndex>,
    aggregates: Vec<PgAggregateEntity>,
    mapped_builtin_types: &mut HashMap<String, NodeIndex>,
    mapped_enums: &HashMap<PostgresEnumEntity, NodeIndex>,
    mapped_types: &HashMap<PostgresTypeEntity, NodeIndex>,
) -> eyre::Result<HashMap<PgAggregateEntity, NodeIndex>> {
    let mut mapped_aggregates = HashMap::default();
    for item in aggregates {
        let entity: SqlGraphEntity = item.clone().into();
        let index = graph.add_node(entity);

        for arg in &item.args {
            let mut found = false;
            for (ty_item, &_ty_index) in mapped_types {
                if ty_item.id_matches(&arg.agg_ty.ty_id) {
                    found = true;
                    break;
                }
            }
            for (ty_item, &_ty_index) in mapped_enums {
                if ty_item.id_matches(&arg.agg_ty.ty_id) {
                    found = true;
                    break;
                }
            }
            if !found {
                mapped_builtin_types
                    .entry(arg.agg_ty.full_path.to_string())
                    .or_insert_with(|| {
                        graph.add_node(SqlGraphEntity::BuiltinType(
                            arg.agg_ty.full_path.to_string(),
                        ))
                    });
            }
        }

        mapped_aggregates.insert(item, index);
        build_base_edges(graph, index, root, bootstrap, finalize);
    }
    Ok(mapped_aggregates)
}

fn connect_aggregates(
    graph: &mut StableGraph<SqlGraphEntity, SqlGraphRelationship>,
    aggregates: &HashMap<PgAggregateEntity, NodeIndex>,
    schemas: &HashMap<SchemaEntity, NodeIndex>,
    types: &HashMap<PostgresTypeEntity, NodeIndex>,
    enums: &HashMap<PostgresEnumEntity, NodeIndex>,
    builtin_types: &HashMap<String, NodeIndex>,
    externs: &HashMap<PgExternEntity, NodeIndex>,
) {
    for (item, &index) in aggregates {
        make_schema_connection(
            graph,
            "Aggregate",
            index,
            &item.rust_identifier(),
            item.module_path,
            schemas,
        );

        make_type_or_enum_connection(
            graph,
            "Aggregate",
            index,
            &item.rust_identifier(),
            &item.ty_id,
            types,
            enums,
        );

        for arg in &item.args {
            let found = make_type_or_enum_connection(
                graph,
                "Aggregate",
                index,
                &item.rust_identifier(),
                &arg.agg_ty.ty_id,
                types,
                enums,
            );
            if !found {
                let builtin_index = builtin_types.get(arg.agg_ty.full_path).expect(&format!(
                    "Could not fetch Builtin Type {}.",
                    arg.agg_ty.full_path
                ));
                tracing::debug!(from = %item.rust_identifier(), to = %arg.agg_ty.full_path, "Adding Aggregate after BuiltIn Type edge");
                graph.add_edge(*builtin_index, index, SqlGraphRelationship::RequiredByArg);
            }
        }

        for arg in item.direct_args.as_ref().unwrap_or(&vec![]) {
            let found = make_type_or_enum_connection(
                graph,
                "Aggregate",
                index,
                &item.rust_identifier(),
                &arg.ty_id,
                types,
                enums,
            );
            if !found {
                let builtin_index = builtin_types
                    .get(arg.full_path)
                    .expect(&format!("Could not fetch Builtin Type {}.", arg.full_path));
                tracing::debug!(from = %item.rust_identifier(), to = %arg.full_path, "Adding Aggregate after BuiltIn Type edge");
                graph.add_edge(*builtin_index, index, SqlGraphRelationship::RequiredByArg);
            }
        }

        if let Some(arg) = &item.mstype {
            let found = make_type_or_enum_connection(
                graph,
                "Aggregate",
                index,
                &item.rust_identifier(),
                &arg.ty_id,
                types,
                enums,
            );
            if !found {
                let builtin_index = builtin_types
                    .get(arg.full_path)
                    .expect(&format!("Could not fetch Builtin Type {}.", arg.full_path));
                tracing::debug!(from = %item.rust_identifier(), to = %arg.full_path, "Adding Aggregate after BuiltIn Type edge");
                graph.add_edge(*builtin_index, index, SqlGraphRelationship::RequiredByArg);
            }
        }

        make_extern_connection(
            graph,
            "Aggregate",
            index,
            &item.rust_identifier(),
            &(item.module_path.to_string() + "::" + item.sfunc),
            externs,
        );
        if let Some(value) = item.finalfunc {
            make_extern_connection(
                graph,
                "Aggregate",
                index,
                &item.rust_identifier(),
                &(item.module_path.to_string() + "::" + value),
                externs,
            );
        }
        if let Some(value) = item.combinefunc {
            make_extern_connection(
                graph,
                "Aggregate",
                index,
                &item.rust_identifier(),
                &(item.module_path.to_string() + "::" + value),
                externs,
            );
        }
        if let Some(value) = item.serialfunc {
            make_extern_connection(
                graph,
                "Aggregate",
                index,
                &item.rust_identifier(),
                &(item.module_path.to_string() + "::" + value),
                externs,
            );
        }
        if let Some(value) = item.deserialfunc {
            make_extern_connection(
                graph,
                "Aggregate",
                index,
                &item.rust_identifier(),
                &(item.module_path.to_string() + "::" + value),
                externs,
            );
        }
        if let Some(value) = item.initcond {
            make_extern_connection(
                graph,
                "Aggregate",
                index,
                &item.rust_identifier(),
                &(item.module_path.to_string() + "::" + value),
                externs,
            );
        }
        if let Some(value) = item.msfunc {
            make_extern_connection(
                graph,
                "Aggregate",
                index,
                &item.rust_identifier(),
                &(item.module_path.to_string() + "::" + value),
                externs,
            );
        }
        if let Some(value) = item.minvfunc {
            make_extern_connection(
                graph,
                "Aggregate",
                index,
                &item.rust_identifier(),
                &(item.module_path.to_string() + "::" + value),
                externs,
            );
        }
        if let Some(value) = item.mfinalfunc {
            make_extern_connection(
                graph,
                "Aggregate",
                index,
                &item.rust_identifier(),
                &(item.module_path.to_string() + "::" + value),
                externs,
            );
        }
        if let Some(value) = item.minitcond {
            make_extern_connection(
                graph,
                "Aggregate",
                index,
                &item.rust_identifier(),
                &(item.module_path.to_string() + "::" + value),
                externs,
            );
        }
        if let Some(value) = item.sortop {
            make_extern_connection(
                graph,
                "Aggregate",
                index,
                &item.rust_identifier(),
                &(item.module_path.to_string() + "::" + value),
                externs,
            );
        }
    }
}

fn initialize_triggers(
    graph: &mut StableGraph<SqlGraphEntity, SqlGraphRelationship>,
    root: NodeIndex,
    bootstrap: Option<NodeIndex>,
    finalize: Option<NodeIndex>,
    triggers: Vec<PgTriggerEntity>,
) -> eyre::Result<HashMap<PgTriggerEntity, NodeIndex>> {
    let mut mapped_triggers = HashMap::default();
    for item in triggers {
        let entity: SqlGraphEntity = item.clone().into();
        let index = graph.add_node(entity);

        mapped_triggers.insert(item, index);
        build_base_edges(graph, index, root, bootstrap, finalize);
    }
    Ok(mapped_triggers)
}

fn connect_triggers(
    graph: &mut StableGraph<SqlGraphEntity, SqlGraphRelationship>,
    triggers: &HashMap<PgTriggerEntity, NodeIndex>,
    schemas: &HashMap<SchemaEntity, NodeIndex>,
) {
    for (item, &index) in triggers {
        make_schema_connection(
            graph,
            "Trigger",
            index,
            &item.rust_identifier(),
            item.module_path,
            schemas,
        );
    }
}

fn make_schema_connection(
    graph: &mut StableGraph<SqlGraphEntity, SqlGraphRelationship>,
    kind: &str,
    index: NodeIndex,
    rust_identifier: &str,
    module_path: &str,
    schemas: &HashMap<SchemaEntity, NodeIndex>,
) -> bool {
    let mut found = false;
    for (schema_item, &schema_index) in schemas {
        if module_path == schema_item.module_path {
            tracing::debug!(from = ?rust_identifier, to = schema_item.module_path, "Adding {kind} after Schema edge.", kind = kind);
            graph.add_edge(schema_index, index, SqlGraphRelationship::RequiredBy);
            found = true;
            break;
        }
    }
    found
}

fn make_extern_connection(
    graph: &mut StableGraph<SqlGraphEntity, SqlGraphRelationship>,
    kind: &str,
    index: NodeIndex,
    rust_identifier: &str,
    full_path: &str,
    externs: &HashMap<PgExternEntity, NodeIndex>,
) -> bool {
    let mut found = false;
    for (extern_item, &extern_index) in externs {
        if full_path == extern_item.full_path {
            tracing::debug!(from = ?rust_identifier, to = extern_item.module_path, "Adding {kind} after Extern edge.", kind = kind);
            graph.add_edge(extern_index, index, SqlGraphRelationship::RequiredBy);
            found = true;
            break;
        }
    }
    found
}

fn make_type_or_enum_connection(
    graph: &mut StableGraph<SqlGraphEntity, SqlGraphRelationship>,
    kind: &str,
    index: NodeIndex,
    rust_identifier: &str,
    ty_id: &TypeId,
    types: &HashMap<PostgresTypeEntity, NodeIndex>,
    enums: &HashMap<PostgresEnumEntity, NodeIndex>,
) -> bool {
    let mut found = false;
    for (ty_item, &ty_index) in types {
        if ty_item.id_matches(ty_id) {
            tracing::debug!(from = ?rust_identifier, to = ty_item.full_path, "Adding {kind} after Type edge.", kind = kind);
            graph.add_edge(ty_index, index, SqlGraphRelationship::RequiredBy);
            found = true;
            break;
        }
    }
    for (ty_item, &ty_index) in enums {
        if ty_item.id_matches(ty_id) {
            tracing::debug!(from = ?rust_identifier, to = ty_item.full_path, "Adding {kind} after Enum edge.", kind = kind);
            graph.add_edge(ty_index, index, SqlGraphRelationship::RequiredBy);
            found = true;
            break;
        }
    }

    found
}<|MERGE_RESOLUTION|>--- conflicted
+++ resolved
@@ -66,12 +66,9 @@
     pub ords: HashMap<PostgresOrdEntity, NodeIndex>,
     pub hashes: HashMap<PostgresHashEntity, NodeIndex>,
     pub aggregates: HashMap<PgAggregateEntity, NodeIndex>,
-<<<<<<< HEAD
     pub triggers: HashMap<PgTriggerEntity, NodeIndex>,
-=======
     pub extension_name: String,
     pub versioned_so: bool,
->>>>>>> 72c53daf
 }
 
 #[derive(Debug, Clone, Copy, PartialEq, PartialOrd, Eq, Ord)]
